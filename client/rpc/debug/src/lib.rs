// Copyright 2019-2021 PureStake Inc.
// This file is part of Moonbeam.

// Moonbeam is free software: you can redistribute it and/or modify
// it under the terms of the GNU General Public License as published by
// the Free Software Foundation, either version 3 of the License, or
// (at your option) any later version.

// Moonbeam is distributed in the hope that it will be useful,
// but WITHOUT ANY WARRANTY; without even the implied warranty of
// MERCHANTABILITY or FITNESS FOR A PARTICULAR PURPOSE.  See the
// GNU General Public License for more details.

// You should have received a copy of the GNU General Public License
// along with Moonbeam.  If not, see <http://www.gnu.org/licenses/>.
use futures::{
	compat::Compat,
	future::{BoxFuture, TryFutureExt},
	FutureExt, SinkExt, StreamExt,
};
use jsonrpc_core::Result as RpcResult;
pub use moonbeam_rpc_core_debug::{Debug as DebugT, DebugServer, TraceParams};

use tokio::{
	self,
	sync::{oneshot, Semaphore},
};

use ethereum_types::{H128, H256};
use fc_rpc::{frontier_backend_client, internal_err};
use fp_rpc::EthereumRuntimeRPCApi;
use moonbeam_rpc_primitives_debug::{proxy, single, DebugRuntimeApi};
use sc_client_api::backend::Backend;
use sp_api::{ApiExt, BlockId, HeaderT, ProvideRuntimeApi};
use sp_block_builder::BlockBuilder;
use sp_blockchain::{
	Backend as BlockchainBackend, Error as BlockChainError, HeaderBackend, HeaderMetadata,
};
use sp_runtime::traits::Block as BlockT;
use sp_utils::mpsc::TracingUnboundedSender;
use std::{future::Future, marker::PhantomData, str::FromStr, sync::Arc};

pub type Responder = oneshot::Sender<RpcResult<single::TransactionTrace>>;
pub type DebugRequester = TracingUnboundedSender<((H256, Option<TraceParams>, u32), Responder)>;

pub struct Debug {
	pub requester: DebugRequester,
}

impl Debug {
	pub fn new(requester: DebugRequester) -> Self {
		Self { requester }
	}
}

impl DebugT for Debug {
	/// Handler for `debug_traceTransaction` request. Communicates with the service-defined task
	/// using channels.
	fn trace_transaction(
		&self,
		transaction_hash: H256,
		params: Option<TraceParams>,
	) -> Compat<BoxFuture<'static, RpcResult<single::TransactionTrace>>> {
		let mut requester = self.requester.clone();
		let rnd: u32 = rand::random();
		async move {
			log::debug!(
				target: "debug-test",
				"-------> START {}",
				rnd,
			);
			let (tx, rx) = oneshot::channel();
			// Send a message from the rpc handler to the service level task.
			requester
				.send(((transaction_hash, params, rnd), tx))
				.await
				.map_err(|err| {
					internal_err(format!(
						"failed to send request to debug service : {:?}",
						err
					))
				})?;

			// Receive a message from the service level task and send the rpc response.
			let r = rx.await;
			log::debug!(
				target: "debug-test",
				"-------> END {}",
				rnd,
			);
			r.map_err(|err| internal_err(format!("debug service dropped the channel : {:?}", err)))?
		}
		.boxed()
		.compat()
	}
}

pub struct DebugHandler<B: BlockT, C, BE>(PhantomData<(B, C, BE)>);

impl<B, C, BE> DebugHandler<B, C, BE>
where
	BE: Backend<B> + 'static,
	C: ProvideRuntimeApi<B>,
	C: HeaderMetadata<B, Error = BlockChainError> + HeaderBackend<B>,
	C: Send + Sync + 'static,
	B: BlockT<Hash = H256> + Send + Sync + 'static,
	C::Api: BlockBuilder<B>,
	C::Api: DebugRuntimeApi<B>,
	C::Api: EthereumRuntimeRPCApi<B>,
{
	/// Task spawned at service level that listens for messages on the rpc channel and spawns
	/// blocking tasks using a permit pool.
	pub fn task(
		client: Arc<C>,
		backend: Arc<BE>,
		frontier_backend: Arc<fc_db::Backend<B>>,
		permit_pool: Arc<Semaphore>,
	) -> (impl Future<Output = ()>, DebugRequester) {
		let (tx, mut rx): (DebugRequester, _) =
			sp_utils::mpsc::tracing_unbounded("debug-requester");

		let fut = async move {
			loop {
				if let Some(((transaction_hash, params, rnd), response_tx)) = rx.next().await {
					let client = client.clone();
					let backend = backend.clone();
					let frontier_backend = frontier_backend.clone();
					let permit_pool = permit_pool.clone();
					// Note on spawned tasks https://tokio.rs/tokio/tutorial/spawning#tasks.
					//
					// Substrate uses the default value for `core_threads` (number of cores of the
					// machine running the node) and `max_threads` (512 total).
					//
					// Task below is spawned in the substrate's built tokio::Runtime, so they share
					// the same thread pool as the rest of the service-spawned tasks. Additionally,
					// blocking tasks use a more restrictive permit pool shared by trace modules.
					// https://docs.rs/tokio/0.2.23/tokio/sync/struct.Semaphore.html
					tokio::task::spawn(async move {
						let _ = response_tx.send(
							async {
								let _permit = permit_pool.acquire().await;
								tokio::task::spawn_blocking(move || {
									Self::handle_request(
										client.clone(),
										backend.clone(),
										frontier_backend.clone(),
										transaction_hash,
										params,
										rnd,
									)
								})
								.await
								.map_err(|e| {
									internal_err(format!(
										"Internal error on spawned task : {:?}",
										e
									))
								})?
							}
							.await,
						);
					});
				}
			}
		};
		(fut, tx)
	}
	/// Replays a transaction in the Runtime at a given block height.
	///
	/// In order to succesfully reproduce the result of the original transaction we need a correct
	/// state to replay over.
	///
	/// Substrate allows to apply extrinsics in the Runtime and thus creating an overlayed state.
	/// This overlayed changes will live in-memory for the lifetime of the ApiRef.
	fn handle_request(
		client: Arc<C>,
		backend: Arc<BE>,
		frontier_backend: Arc<fc_db::Backend<B>>,
		transaction_hash: H256,
		params: Option<TraceParams>,
		rnd: u32,
	) -> RpcResult<single::TransactionTrace> {
		let (hash, index) = match frontier_backend_client::load_transactions::<B, C>(
			client.as_ref(),
			frontier_backend.as_ref(),
			transaction_hash,
		) {
			Ok(Some((hash, index))) => (hash, index as usize),
			Ok(None) => return Err(internal_err("Transaction hash not found".to_string())),
			Err(e) => return Err(e),
		};

		let reference_id =
			match frontier_backend_client::load_hash::<B>(frontier_backend.as_ref(), hash) {
				Ok(Some(hash)) => hash,
				Ok(_) => return Err(internal_err("Block hash not found".to_string())),
				Err(e) => return Err(e),
			};
		// Get ApiRef. This handle allow to keep changes between txs in an internal buffer.
		let api = client.runtime_api();
		// Get Blockchain backend
		let blockchain = backend.blockchain();
		// Get the header I want to work with.
		let header = client.header(reference_id).unwrap().unwrap();
		// Get parent blockid.
		let parent_block_id = BlockId::Hash(*header.parent_hash());
		// Get `DebugRuntimeApi` version.
		let api_version = api
			.api_version::<dyn DebugRuntimeApi<B>>(&parent_block_id)
			.map_err(|e| internal_err(format!("Runtime api access error: {:?}", e)))?
			.ok_or_else(|| {
				internal_err(format!(
					"Could not find `DebugRuntimeApi` at {:?}.",
					parent_block_id
				))
			})?;

		// Get the extrinsics.
		let ext = blockchain.body(reference_id).unwrap().unwrap();
		// Get the block that contains the requested transaction.
		let reference_block = match api.current_block(&reference_id) {
			Ok(block) => block,
			Err(e) => return Err(internal_err(format!("Runtime block call failed: {:?}", e))),
		};

		// Set trace type
		let trace_type = match params {
			Some(TraceParams {
				tracer: Some(tracer),
				..
			}) => {
				let hash: H128 = sp_io::hashing::twox_128(&tracer.as_bytes()).into();
				let blockscout_hash = H128::from_str("0x94d9f08796f91eb13a2e82a6066882f7").unwrap();
				if hash == blockscout_hash {
					single::TraceType::CallList
				} else {
					return Err(internal_err(format!(
						"javascript based tracing is not available (hash :{:?})",
						hash
					)));
				}
			}
			Some(params) => single::TraceType::Raw {
				disable_storage: params.disable_storage.unwrap_or(false),
				disable_memory: params.disable_memory.unwrap_or(false),
				disable_stack: params.disable_stack.unwrap_or(false),
			},
			_ => single::TraceType::Raw {
				disable_storage: false,
				disable_memory: false,
				disable_stack: false,
			},
		};

		// Get the actual ethereum transaction.
		if let Some(block) = reference_block {
			let transactions = block.transactions;
			if let Some(transaction) = transactions.get(index) {
<<<<<<< HEAD
				log::debug!(
					target: "debug-test",
					"-------> START RUNTIME {}",
					rnd,
				);
				let runtime_call = client.runtime_api().trace_transaction(
					&parent_block_id,
					ext,
					&transaction,
					trace_type,
				);

				log::debug!(
					target: "debug-test",
					"-------> END RUNTIME {}",
					rnd,
				);
				return runtime_call
					.map_err(|e| internal_err(format!("Runtime api access error: {:?}", e)))?
					.map_err(|e| internal_err(format!("DispatchError: {:?}", e)));
=======
				let f = || {
					if api_version >= 2 {
						api.trace_transaction(
							&parent_block_id,
							&header,
							ext,
							&transaction,
							trace_type,
						)
						.map_err(|e| internal_err(format!("Runtime api access error: {:?}", e)))?
						.map_err(|e| internal_err(format!("DispatchError: {:?}", e)))
					} else {
						#[allow(deprecated)]
						api.trace_transaction_before_version_2(
							&parent_block_id,
							ext,
							&transaction,
							trace_type,
						)
						.map_err(|e| internal_err(format!("Runtime api access error: {:?}", e)))?
						.map_err(|e| internal_err(format!("DispatchError: {:?}", e)))
					}
				};
				return Ok(match trace_type {
					single::TraceType::Raw { .. } => {
						let mut proxy = proxy::RawProxy::new();
						proxy.using(f);
						proxy.into_tx_trace()
					}
					single::TraceType::CallList { .. } => {
						let mut proxy = proxy::CallListProxy::new();
						proxy.using(f);
						proxy.into_tx_trace()
					}
				});
>>>>>>> bc2f01da
			}
		}
		Err(internal_err("Runtime block call failed".to_string()))
	}
}<|MERGE_RESOLUTION|>--- conflicted
+++ resolved
@@ -256,28 +256,6 @@
 		if let Some(block) = reference_block {
 			let transactions = block.transactions;
 			if let Some(transaction) = transactions.get(index) {
-<<<<<<< HEAD
-				log::debug!(
-					target: "debug-test",
-					"-------> START RUNTIME {}",
-					rnd,
-				);
-				let runtime_call = client.runtime_api().trace_transaction(
-					&parent_block_id,
-					ext,
-					&transaction,
-					trace_type,
-				);
-
-				log::debug!(
-					target: "debug-test",
-					"-------> END RUNTIME {}",
-					rnd,
-				);
-				return runtime_call
-					.map_err(|e| internal_err(format!("Runtime api access error: {:?}", e)))?
-					.map_err(|e| internal_err(format!("DispatchError: {:?}", e)));
-=======
 				let f = || {
 					if api_version >= 2 {
 						api.trace_transaction(
@@ -313,7 +291,6 @@
 						proxy.into_tx_trace()
 					}
 				});
->>>>>>> bc2f01da
 			}
 		}
 		Err(internal_err("Runtime block call failed".to_string()))

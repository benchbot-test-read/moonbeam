--- conflicted
+++ resolved
@@ -5,13 +5,9 @@
   "main": "index.js",
   "scripts": {
     "test-with-logs": "mocha  --printlogs -r ts-node/register 'tests/**/*.ts'",
-<<<<<<< HEAD
-    "test": "mocha -r ts-node/register 'tests/**/*.ts'",
-    "test-single": "mocha -r ts-node/register 'tests/test-balance.ts'"
-=======
+    "test-single": "mocha -r ts-node/register 'tests/test-balance.ts'",
     "test": "mocha --parallel -r ts-node/register 'tests/**/*.ts'",
     "non-ci-test": "mocha -r ts-node/register 'non_ci_tests/**/*.ts'"
->>>>>>> 1ec4fecf
   },
   "author": "",
   "license": "ISC",

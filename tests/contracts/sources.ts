--- conflicted
+++ resolved
@@ -1395,7 +1395,6 @@
                 author_mapping.clear_association(nimbus_id);
             }
     }`,
-<<<<<<< HEAD
   LocalAssetExtendedErc20Instance: `
     pragma solidity ^0.8.0;
 
@@ -1728,7 +1727,6 @@
             return result;
             }
     }`,
-=======
   TestCallList: `
       pragma solidity >=0.8.0;
       
@@ -1744,5 +1742,4 @@
               return target.delegatecall(data);
           }
       }`,
->>>>>>> 13b59ffd
 };
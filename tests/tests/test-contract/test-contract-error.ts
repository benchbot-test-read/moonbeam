import { expect } from "chai";

import { TransactionReceipt } from "web3-core";
<<<<<<< HEAD
import { describeDevMoonbeam, describeDevMoonbeamAllEthTxTypes } from "../../util/setup-dev-tests";
=======
import { verifyLatestBlockFees } from "../../util/block";
import { describeDevMoonbeam } from "../../util/setup-dev-tests";
>>>>>>> e34c399e

import { createContract, createContractExecution } from "../../util/transactions";

describeDevMoonbeamAllEthTxTypes("Contract loop error", (context) => {
  it("should return OutOfGas on inifinite loop call", async function () {
    const { contract, rawTx } = await createContract(context, "InfiniteContract");
    await context.createBlock({ transactions: [rawTx] });

    await contract.methods
      .infinite()
      .call({ gas: 12_000_000 })
      .then(() => {
        return Promise.reject({ message: "Execution succeeded but should have failed" });
      })
      .catch((err) => expect(err.message).to.equal(`Returned error: out of gas`));
  });
});

describeDevMoonbeamAllEthTxTypes("Contract loop error", (context) => {
  it("should fail with OutOfGas on infinite loop transaction", async function () {
    const { contract, rawTx } = await createContract(context, "InfiniteContract");
    const infiniteTx = await createContractExecution(
      context,
      {
        contract,
        contractCall: contract.methods.infinite(),
      },
      { nonce: 1 }
    );

    const { txResults } = await context.createBlock({
      transactions: [rawTx, infiniteTx],
    });

    const receipt: TransactionReceipt = await context.web3.eth.getTransactionReceipt(
      txResults[1].result
    );
    expect(receipt.status).to.eq(false);
  });
});

describeDevMoonbeam("Contract loop error - check fees", (context) => {
  it("should fail with OutOfGas on infinite loop transaction - check fees", async function () {
    const { contract, rawTx } = await createContract(context.web3, "InfiniteContract");
    const infiniteTx = await createContractExecution(
      context.web3,
      {
        contract,
        contractCall: contract.methods.infinite(),
      },
      { nonce: 1 }
    );

    await context.createBlock({
      transactions: [rawTx],
    });

    await context.createBlock({
      transactions: [infiniteTx],
    });

    await verifyLatestBlockFees(context.polkadotApi, expect);
  });
});<|MERGE_RESOLUTION|>--- conflicted
+++ resolved
@@ -1,12 +1,8 @@
 import { expect } from "chai";
 
 import { TransactionReceipt } from "web3-core";
-<<<<<<< HEAD
+import { verifyLatestBlockFees } from "../../util/block";
 import { describeDevMoonbeam, describeDevMoonbeamAllEthTxTypes } from "../../util/setup-dev-tests";
-=======
-import { verifyLatestBlockFees } from "../../util/block";
-import { describeDevMoonbeam } from "../../util/setup-dev-tests";
->>>>>>> e34c399e
 
 import { createContract, createContractExecution } from "../../util/transactions";
 
@@ -48,11 +44,11 @@
   });
 });
 
-describeDevMoonbeam("Contract loop error - check fees", (context) => {
+describeDevMoonbeamAllEthTxTypes("Contract loop error - check fees", (context) => {
   it("should fail with OutOfGas on infinite loop transaction - check fees", async function () {
-    const { contract, rawTx } = await createContract(context.web3, "InfiniteContract");
+    const { contract, rawTx } = await createContract(context, "InfiniteContract");
     const infiniteTx = await createContractExecution(
-      context.web3,
+      context,
       {
         contract,
         contractCall: contract.methods.infinite(),

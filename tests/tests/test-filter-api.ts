--- conflicted
+++ resolved
@@ -1,8 +1,4 @@
 import { expect } from "chai";
-<<<<<<< HEAD
-=======
-import { step } from "mocha-steps";
->>>>>>> 5125d8b7
 import { GENESIS_ACCOUNT, GENESIS_ACCOUNT_PRIVATE_KEY } from "./constants";
 
 import { createAndFinalizeBlock, describeWithMoonbeam, customRequest } from "./util";
@@ -307,7 +303,6 @@
   });
 
   it("should drain the filter pool.", async function () {
-    this.timeout(15000);
     await clean_filters(context);
 
     let createFilter = await customRequest(context.web3, "eth_newBlockFilter", []);
@@ -323,17 +318,9 @@
     });
   });
 
-<<<<<<< HEAD
   it("should have a filter pool max size of 500.", async function () {
     await clean_filters(context);
     for (let i = 0; i < MAX_FILTER_POOL; i++) {
-=======
-  step("should have a filter pool max size of 500.", async function () {
-    this.timeout(20000);
-    const max_filter_pool = 500;
-
-    for (let i = 0; i < max_filter_pool; i++) {
->>>>>>> 5125d8b7
       await customRequest(context.web3, "eth_newBlockFilter", []);
     }
 

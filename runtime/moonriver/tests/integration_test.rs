--- conflicted
+++ resolved
@@ -25,14 +25,10 @@
 use frame_support::{
 	assert_noop, assert_ok,
 	dispatch::Dispatchable,
-<<<<<<< HEAD
 	traits::{
 		fungible::Inspect, fungibles::Inspect as FungiblesInspect, PalletInfo, StorageInfo,
-		StorageInfoTrait,
+		StorageInfoTrait, EnsureOrigin
 	},
-=======
-	traits::{fungible::Inspect, EnsureOrigin, PalletInfo, StorageInfo, StorageInfoTrait},
->>>>>>> 7734c5af
 	weights::{DispatchClass, Weight},
 	StorageHasher, Twox128,
 };

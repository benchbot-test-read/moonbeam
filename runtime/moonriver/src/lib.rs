--- conflicted
+++ resolved
@@ -875,14 +875,11 @@
 // These parameters dont matter much as this will only be called by root with the forced arguments
 // No deposit is substracted with those methods
 parameter_types! {
-<<<<<<< HEAD
 	pub const AssetDeposit: Balance = currency::MOVR;
 	pub const ApprovalDeposit: Balance = 0;
 	pub const AssetsStringLimit: u32 = 50;
 	pub const MetadataDepositBase: Balance = currency::deposit(1,68);
 	pub const MetadataDepositPerByte: Balance = currency::deposit(0, 1);
-=======
->>>>>>> 7734c5af
 	pub const ExecutiveBody: BodyId = BodyId::Executive;
 }
 

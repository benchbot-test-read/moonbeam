--- conflicted
+++ resolved
@@ -144,11 +144,7 @@
 	spec_name: create_runtime_str!("moonbase"),
 	impl_name: create_runtime_str!("moonbase"),
 	authoring_version: 3,
-<<<<<<< HEAD
-	spec_version: 0155,
-=======
 	spec_version: 0300,
->>>>>>> 988eb94d
 	impl_version: 0,
 	apis: RUNTIME_API_VERSIONS,
 	transaction_version: 2,
@@ -322,14 +318,11 @@
 	type FeeMultiplierUpdate = SlowAdjustingFeeUpdate<Runtime>;
 }
 
-<<<<<<< HEAD
-=======
 impl pallet_sudo::Config for Runtime {
 	type Call = Call;
 	type Event = Event;
 }
 
->>>>>>> 988eb94d
 impl pallet_ethereum_chain_id::Config for Runtime {}
 
 impl pallet_randomness_collective_flip::Config for Runtime {}
@@ -1171,23 +1164,6 @@
 		NodeBlock = opaque::Block,
 		UncheckedExtrinsic = UncheckedExtrinsic
 	{
-<<<<<<< HEAD
-		System: frame_system::{Pallet, Call, Storage, Config, Event<T>},
-		Utility: pallet_utility::{Pallet, Call, Event},
-		Timestamp: pallet_timestamp::{Pallet, Call, Storage, Inherent},
-		BalancesKsm: pallet_balances::<Instance1>::{Pallet, Call, Storage, Config<T>, Event<T>},
-		Balances: pallet_balances::{Pallet, Call, Storage, Config<T>, Event<T>},
-		RandomnessCollectiveFlip: pallet_randomness_collective_flip::{Pallet, Storage},
-		ParachainSystem: cumulus_pallet_parachain_system::{Pallet, Call, Storage, Inherent, Event<T>},
-		TransactionPayment: pallet_transaction_payment::{Pallet, Storage},
-		ParachainInfo: parachain_info::{Pallet, Storage, Config},
-		EthereumChainId: pallet_ethereum_chain_id::{Pallet, Storage, Config},
-		EVM: pallet_evm::{Pallet, Config, Call, Storage, Event<T>},
-		Ethereum: pallet_ethereum::{Pallet, Call, Storage, Event, Config, ValidateUnsigned},
-		ParachainStaking: parachain_staking::{Pallet, Call, Storage, Event<T>, Config<T>},
-		Scheduler: pallet_scheduler::{Pallet, Storage, Config, Event<T>, Call},
-		Democracy: pallet_democracy::{Pallet, Storage, Config<T>, Event<T>, Call},
-=======
 		System: frame_system::{Pallet, Call, Storage, Config, Event<T>} = 0,
 		Utility: pallet_utility::{Pallet, Call, Event} = 1,
 		Timestamp: pallet_timestamp::{Pallet, Call, Storage, Inherent} = 2,
@@ -1203,7 +1179,8 @@
 		ParachainStaking: parachain_staking::{Pallet, Call, Storage, Event<T>, Config<T>} = 12,
 		Scheduler: pallet_scheduler::{Pallet, Storage, Config, Event<T>, Call} = 13,
 		Democracy: pallet_democracy::{Pallet, Storage, Config<T>, Event<T>, Call} = 14,
->>>>>>> 988eb94d
+		BalancesKsm: pallet_balances::<Instance1>::{Pallet, Call, Storage, Config<T>, Event<T>},
+
 		CouncilCollective:
 			pallet_collective::<Instance1>::{Pallet, Call, Storage, Event<T>, Origin<T>, Config<T>},
 		TechComitteeCollective:

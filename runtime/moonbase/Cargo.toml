--- conflicted
+++ resolved
@@ -35,47 +35,6 @@
 
 
 # Substrate dependencies
-<<<<<<< HEAD
-sp-std = { git = "https://github.com/paritytech/substrate", default-features = false, branch = "polkadot-v0.9.8" }
-sp-api = { git = "https://github.com/paritytech/substrate", default-features = false, branch = "polkadot-v0.9.8" }
-sp-io = { git = "https://github.com/paritytech/substrate", default-features = false, branch = "polkadot-v0.9.8" }
-sp-version = { git = "https://github.com/paritytech/substrate", default-features = false, branch = "polkadot-v0.9.8" }
-sp-runtime = { git = "https://github.com/paritytech/substrate", default-features = false, branch = "polkadot-v0.9.8" }
-sp-core = { git = "https://github.com/paritytech/substrate", default-features = false, branch = "polkadot-v0.9.8" }
-sp-session = { git = "https://github.com/paritytech/substrate", default-features = false, branch = "polkadot-v0.9.8" }
-sp-offchain = { git = "https://github.com/paritytech/substrate", default-features = false, branch = "polkadot-v0.9.8" }
-sp-block-builder = { git = "https://github.com/paritytech/substrate", default-features = false, branch = "polkadot-v0.9.8" }
-sp-tracing = { git = "https://github.com/paritytech/substrate", default-features = false, branch = "polkadot-v0.9.8" }
-sp-transaction-pool = { git = "https://github.com/paritytech/substrate", default-features = false, branch = "polkadot-v0.9.8" }
-sp-inherents = { git = "https://github.com/paritytech/substrate", default-features = false, branch = "polkadot-v0.9.8" }
-max-encoded-len = { git = "https://github.com/paritytech/substrate", default-features = false, branch = "polkadot-v0.9.8", features = ["derive"] }
-
-frame-support = { git = "https://github.com/paritytech/substrate", default-features = false, branch = "polkadot-v0.9.8" }
-frame-executive = { git = "https://github.com/paritytech/substrate", default-features = false, branch = "polkadot-v0.9.8" }
-frame-system = { git = "https://github.com/paritytech/substrate", default-features = false, branch = "polkadot-v0.9.8" }
-pallet-balances = { git = "https://github.com/paritytech/substrate", default-features = false, branch = "polkadot-v0.9.8" }
-pallet-randomness-collective-flip = { git = "https://github.com/paritytech/substrate", default-features = false, branch = "polkadot-v0.9.8" }
-pallet-timestamp = { git = "https://github.com/paritytech/substrate", default-features = false, branch = "polkadot-v0.9.8" }
-pallet-sudo = { git = "https://github.com/paritytech/substrate", default-features = false, branch = "polkadot-v0.9.8" }
-pallet-transaction-payment = { git = "https://github.com/paritytech/substrate", default-features = false, branch = "polkadot-v0.9.8" }
-
-frame-system-rpc-runtime-api = { git = "https://github.com/paritytech/substrate", default-features = false, branch = "polkadot-v0.9.8" }
-pallet-transaction-payment-rpc-runtime-api = { git = "https://github.com/paritytech/substrate", default-features = false, branch = "polkadot-v0.9.8" }
-pallet-evm = { git = "https://github.com/purestake/frontier", default-features = false, branch = "moonriver-phase-four" }
-pallet-utility = { git = "https://github.com/paritytech/substrate", default-features = false, branch = "polkadot-v0.9.8" }
-
-pallet-ethereum = { default-features = false, git = "https://github.com/purestake/frontier", branch = "moonriver-phase-four" }
-fp-rpc = { default-features = false, git = "https://github.com/purestake/frontier", branch = "moonriver-phase-four" }
-
-pallet-democracy = { git = "https://github.com/paritytech/substrate", default-features = false, branch = "polkadot-v0.9.8" }
-pallet-scheduler = { git = "https://github.com/paritytech/substrate", default-features = false, branch = "polkadot-v0.9.8" }
-pallet-collective = { git = "https://github.com/paritytech/substrate", default-features = false, branch = "polkadot-v0.9.8" }
-pallet-society = { git = "https://github.com/paritytech/substrate", default-features = false, branch = "polkadot-v0.9.8" }
-pallet-proxy = { git = "https://github.com/paritytech/substrate", default-features = false, branch = "polkadot-v0.9.8" }
-pallet-treasury = { git = "https://github.com/paritytech/substrate", default-features = false, branch = "polkadot-v0.9.8" }
-
-pallet-crowdloan-rewards = { git = "https://github.com/purestake/crowdloan-rewards", default-features = false, branch = "main" }
-=======
 sp-std = { git = "https://github.com/paritytech/substrate", default-features = false, branch = "polkadot-v0.9.9" }
 sp-api = { git = "https://github.com/paritytech/substrate", default-features = false, branch = "polkadot-v0.9.9" }
 sp-io = { git = "https://github.com/paritytech/substrate", default-features = false, branch = "polkadot-v0.9.9" }
@@ -85,6 +44,7 @@
 sp-session = { git = "https://github.com/paritytech/substrate", default-features = false, branch = "polkadot-v0.9.9" }
 sp-offchain = { git = "https://github.com/paritytech/substrate", default-features = false, branch = "polkadot-v0.9.9" }
 sp-block-builder = { git = "https://github.com/paritytech/substrate", default-features = false, branch = "polkadot-v0.9.9" }
+sp-tracing = { git = "https://github.com/paritytech/substrate", default-features = false, branch = "polkadot-v0.9.9" }
 sp-transaction-pool = { git = "https://github.com/paritytech/substrate", default-features = false, branch = "polkadot-v0.9.9" }
 sp-inherents = { git = "https://github.com/paritytech/substrate", default-features = false, branch = "polkadot-v0.9.9" }
 
@@ -113,7 +73,6 @@
 pallet-treasury = { git = "https://github.com/paritytech/substrate", default-features = false, branch = "polkadot-v0.9.9" }
 
 pallet-crowdloan-rewards = { git = "https://github.com/purestake/crowdloan-rewards", default-features = false }
->>>>>>> c09d80e1
 crowdloan-rewards-precompiles = { path = "../../precompiles/crowdloan-rewards", default-features = false }
 
 moonbeam-evm-tracer = { path = "../evm_tracer", default-features = false }

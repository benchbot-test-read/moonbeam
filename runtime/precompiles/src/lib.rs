// Copyright 2019-2021 PureStake Inc.
// This file is part of Moonbeam.

// Moonbeam is free software: you can redistribute it and/or modify
// it under the terms of the GNU General Public License as published by
// the Free Software Foundation, either version 3 of the License, or
// (at your option) any later version.

// Moonbeam is distributed in the hope that it will be useful,
// but WITHOUT ANY WARRANTY; without even the implied warranty of
// MERCHANTABILITY or FITNESS FOR A PARTICULAR PURPOSE.  See the
// GNU General Public License for more details.

// You should have received a copy of the GNU General Public License
// along with Moonbeam.  If not, see <http://www.gnu.org/licenses/>.

#![cfg_attr(not(feature = "std"), no_std)]

mod staking;
use codec::Decode;
use evm::{Context, ExitError, ExitSucceed};
use frame_support::dispatch::{Dispatchable, GetDispatchInfo, PostDispatchInfo};
use pallet_evm::{Precompile, PrecompileSet};
use pallet_evm_precompile_bn128::{Bn128Add, Bn128Mul, Bn128Pairing};
use pallet_evm_precompile_dispatch::Dispatch;
use pallet_evm_precompile_modexp::Modexp;
use pallet_evm_precompile_sha3fips::Sha3FIPS256;
use pallet_evm_precompile_simple::{ECRecover, Identity, Ripemd160, Sha256};
use sp_core::H160;
use sp_std::convert::TryFrom;
use sp_std::fmt::Debug;
use sp_std::{marker::PhantomData, vec::Vec};
use staking::ParachainStakingWrapper;

<<<<<<< HEAD
pub mod sacrifice;
use sacrifice::Sacrifice;

=======
use frame_support::traits::Currency;
type BalanceOf<Runtime> = <<Runtime as parachain_staking::Config>::Currency as Currency<
	<Runtime as frame_system::Config>::AccountId,
>>::Balance;

//TODO Maybe we don't need to / shouldn't be generic over the runtime.
// Pros: Would simplify trait bounds and speed up compile time (maybe not noticeably).
// Cons: Would proclude using this precompile set in mocked Runtimes.
>>>>>>> f655a44b
/// The PrecompileSet installed in the Moonbeam runtime.
/// We include the nine Istanbul precompiles
/// (https://github.com/ethereum/go-ethereum/blob/3c46f557/core/vm/contracts.go#L69)
/// as well as a special precompile for dispatching Substrate extrinsics
#[derive(Debug, Clone, Copy)]
pub struct MoonbeamPrecompiles<R>(PhantomData<R>);

// The idea here is that we won't have to list the addresses in this file and the chain spec.
// Unfortunately we still have to type it twice in this file.
impl<R: frame_system::Config> MoonbeamPrecompiles<R>
where
	R::AccountId: From<H160>,
{
	/// Return all addresses that contain precompiles. This can be used to populate dummy code
	/// under the precompile, and potentially in the future to prevent using accounts that have
	/// precompiles at their addresses explicitly using something like SignedExtra.
	#[allow(dead_code)]
	fn used_addresses() -> impl Iterator<Item = R::AccountId> {
		sp_std::vec![1, 2, 3, 4, 5, 6, 7, 8, 1024, 1025, 2048]
			.into_iter()
			.map(|x| hash(x).into())
	}
}

/// The following distribution has been decided for the precompiles
/// 0-1023: Ethereum Mainnet Precompiles
/// 1024-2047 Precompiles that are not in Ethereum Mainnet but are neither Moonbeam specific
/// 2048-4095 Moonbeam specific precompiles
impl<R> PrecompileSet for MoonbeamPrecompiles<R>
where
	R::Call: Dispatchable<PostInfo = PostDispatchInfo> + GetDispatchInfo + Decode,
	<R::Call as Dispatchable>::Origin: From<Option<R::AccountId>>,
	R: parachain_staking::Config + pallet_evm::Config,
	R::AccountId: From<H160>,
	BalanceOf<R>: TryFrom<sp_core::U256> + Debug,
	R::Call: From<parachain_staking::Call<R>>,
{
	fn execute(
		address: H160,
		input: &[u8],
		target_gas: Option<u64>,
		context: &Context,
	) -> Option<Result<(ExitSucceed, Vec<u8>, u64), ExitError>> {
		match address {
			// Ethereum precompiles :
			a if a == hash(1) => Some(ECRecover::execute(input, target_gas, context)),
			a if a == hash(2) => Some(Sha256::execute(input, target_gas, context)),
			a if a == hash(3) => Some(Ripemd160::execute(input, target_gas, context)),
			a if a == hash(4) => Some(Identity::execute(input, target_gas, context)),
			a if a == hash(5) => Some(Modexp::execute(input, target_gas, context)),
			a if a == hash(6) => Some(Bn128Add::execute(input, target_gas, context)),
			a if a == hash(7) => Some(Bn128Mul::execute(input, target_gas, context)),
			a if a == hash(8) => Some(Bn128Pairing::execute(input, target_gas, context)),

			// Non-Moonbeam specific nor Ethereum precompiles :
			a if a == hash(1024) => Some(Dispatch::<R>::execute(input, target_gas, context)),
			a if a == hash(1025) => Some(Sha3FIPS256::execute(input, target_gas, context)),
<<<<<<< HEAD
			a if a == hash(1026) => Some(Sacrifice::execute(input, target_gas, context)),

=======
			// Moonbeam specific precompiles :
			a if a == hash(2048) => Some(ParachainStakingWrapper::<R>::execute(
				input, target_gas, context,
			)),
>>>>>>> f655a44b
			_ => None,
		}
	}
}

fn hash(a: u64) -> H160 {
	H160::from_low_u64_be(a)
}<|MERGE_RESOLUTION|>--- conflicted
+++ resolved
@@ -32,20 +32,17 @@
 use sp_std::{marker::PhantomData, vec::Vec};
 use staking::ParachainStakingWrapper;
 
-<<<<<<< HEAD
-pub mod sacrifice;
-use sacrifice::Sacrifice;
-
-=======
 use frame_support::traits::Currency;
 type BalanceOf<Runtime> = <<Runtime as parachain_staking::Config>::Currency as Currency<
 	<Runtime as frame_system::Config>::AccountId,
 >>::Balance;
 
+pub mod sacrifice;
+use sacrifice::Sacrifice;
+
 //TODO Maybe we don't need to / shouldn't be generic over the runtime.
 // Pros: Would simplify trait bounds and speed up compile time (maybe not noticeably).
 // Cons: Would proclude using this precompile set in mocked Runtimes.
->>>>>>> f655a44b
 /// The PrecompileSet installed in the Moonbeam runtime.
 /// We include the nine Istanbul precompiles
 /// (https://github.com/ethereum/go-ethereum/blob/3c46f557/core/vm/contracts.go#L69)
@@ -103,15 +100,12 @@
 			// Non-Moonbeam specific nor Ethereum precompiles :
 			a if a == hash(1024) => Some(Dispatch::<R>::execute(input, target_gas, context)),
 			a if a == hash(1025) => Some(Sha3FIPS256::execute(input, target_gas, context)),
-<<<<<<< HEAD
 			a if a == hash(1026) => Some(Sacrifice::execute(input, target_gas, context)),
 
-=======
 			// Moonbeam specific precompiles :
 			a if a == hash(2048) => Some(ParachainStakingWrapper::<R>::execute(
 				input, target_gas, context,
 			)),
->>>>>>> f655a44b
 			_ => None,
 		}
 	}

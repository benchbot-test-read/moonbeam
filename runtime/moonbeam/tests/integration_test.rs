--- conflicted
+++ resolved
@@ -30,15 +30,9 @@
 	StorageHasher, Twox128,
 };
 use moonbeam_runtime::{
-<<<<<<< HEAD
-	currency::GLMR, AccountId, Balances, BaseFee, BlockWeights, Call, CrowdloanRewards, CurrencyId,
-	Event, ParachainStaking, PolkadotXcm, Precompiles, Runtime, System, XTokens, XcmTransactor,
-	ASSET_PRECOMPILE_ADDRESS_PREFIX,
-=======
 	currency::GLMR, xcm_config::CurrencyId, AccountId, Balances, BaseFee, BlockWeights, Call,
 	CrowdloanRewards, Event, ParachainStaking, PolkadotXcm, Precompiles, Runtime, System, XTokens,
-	XcmTransactor,
->>>>>>> 1c8aa398
+	XcmTransactor, ASSET_PRECOMPILE_ADDRESS_PREFIX,
 };
 use nimbus_primitives::NimbusId;
 use pallet_evm::PrecompileSet;
@@ -1867,11 +1861,7 @@
 					origin_of(AccountId::from(ALICE)),
 					moonbeam_runtime::xcm_config::Transactors::Relay,
 					0,
-<<<<<<< HEAD
-					moonbeam_runtime::CurrencyId::ForeignAsset(source_id),
-=======
-					CurrencyId::OtherReserve(source_id),
->>>>>>> 1c8aa398
+					CurrencyId::ForeignAsset(source_id),
 					// 20000 is the max
 					17000,
 					vec![],

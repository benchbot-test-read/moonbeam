/**
 *  Script to launch 2 relay and 2 parachain nodes.
 *  It contains pre-registered versions to allow easy run using Docker.
 *
 *  ports can be given using --port-prefix xx (default 34) using the following rule:
 *  - relay 1 - p2p (p2p: XX000, rpcPort: XX001, wsPort: XX002)
 *  - relay 2 - p2p (p2p: XX010, rpcPort: XX011, wsPort: XX012)
 *  - para 1 - p2p (p2p: XX100, rpcPort: XX101, wsPort: XX102)
 *  - para 2 - p2p (p2p: XX110, rpcPort: XX111, wsPort: XX112)
 *
 */

import yargs, { strict } from "yargs";
import * as fs from "fs";
import * as path from "path";
import * as child_process from "child_process";
import { killAll, run } from "polkadot-launch";

// Description of the network to launch
type NetworkConfig = {
  // From which docker to take the binary
  docker?: string;
  // To use instead of docker to run local binary
  binary?: string;
  // What chain to run
  chain: string;
};

// Description of the parachain network
type ParachainConfig = NetworkConfig & {
  // Which relay (name) config to use
  relay: string;
};

const parachains: { [name: string]: ParachainConfig } = {
  "moonriver-genesis": {
    relay: "kusama-9040",
    chain: "moonriver-local",
    docker: "purestake/moonbeam:moonriver-genesis",
  },
  "moonriver-genesis-fast": {
    relay: "rococo-9004",
    chain: "moonriver-local",
    docker: "purestake/moonbeam:sha-153c4c4a",
  },
  "moonbase-0.8.2": {
    relay: "rococo-9004",
    chain: "moonbase-local",
    docker: "purestake/moonbeam:v0.8.2",
  },
  "moonbase-0.8.1": {
    relay: "rococo-9004",
    chain: "moonbase-local",
    docker: "purestake/moonbeam:v0.8.1",
  },
  "moonbase-0.8.0": {
    relay: "rococo-9001",
    chain: "moonbase-local",
    docker: "purestake/moonbeam:v0.8.0",
  },
  "moonbase-0.9.2": {
    relay: "rococo-9004",
    chain: "moonbase-local",
    docker: "purestake/moonbeam:v0.9.2",
  },
  "moonbase-0.9.4": {
    relay: "rococo-9004",
    chain: "moonbase-local",
    docker: "purestake/moonbeam:v0.9.4",
  },
  "moonbase-0.9.6": {
    relay: "rococo-9004",
    chain: "moonbase-local",
    docker: "purestake/moonbeam:v0.9.6",
  },
  "moonbase-0.10.0": {
    relay: "rococo-9004",
    chain: "moonbase-local",
    docker: "purestake/moonbeam:v0.10.0",
  },
  "moonbase-0.11.2": {
    relay: "rococo-9004",
    chain: "moonbase-local",
    docker: "purestake/moonbeam:v0.11.2",
  },
  local: {
    relay: "rococo-9004",
    chain: "moonbase-local",
    binary: "../target/release/moonbeam",
  },
};
const parachainNames = Object.keys(parachains);

const relays: { [name: string]: NetworkConfig } = {
  "kusama-9030": {
    docker: "purestake/moonbase-relay-testnet:sha-aa386760",
    chain: "kusama-local",
  },
  "kusama-9040": {
    docker: "purestake/moonbase-relay-testnet:sha-2f28561a",
    chain: "kusama-local",
  },
  "kusama-9050": {
    docker: "purestake/moonbase-relay-testnet:v0.9.5",
    chain: "kusama-local",
  },
  "kusama-9070": {
    docker: "purestake/moonbase-relay-testnet:v0.9.7",
    chain: "kusama-local",
  },
  "rococo-9070": {
    docker: "purestake/moonbase-relay-testnet:v0.9.7",
    chain: "rococo-local",
  },
  "rococo-9080": {
    docker: "purestake/moonbase-relay-testnet:v0.9.8",
    chain: "rococo-local",
  },
  "rococo-9050": {
    docker: "purestake/moonbase-relay-testnet:v0.9.5",
    chain: "rococo-local",
  },
  "kusama-9080": {
    docker: "purestake/moonbase-relay-testnet:v0.9.8",
    chain: "kusama-local",
  },
  "kusama-9030-fast": {
    docker: "purestake/moonbase-relay-testnet:sha-832cc0af",
    chain: "kusama-local",
  },
  "kusama-9040-fast": {
    docker: "purestake/moonbase-relay-testnet:sha-2239072e",
    chain: "kusama-local",
  },
  "rococo-9001": {
    docker: "purestake/moonbase-relay-testnet:sha-86a45114",
    chain: "rococo-local",
  },
  "rococo-9003": {
    docker: "purestake/moonbase-relay-testnet:sha-aa386760",
    chain: "rococo-local",
  },
  "rococo-9004": {
    docker: "purestake/moonbase-relay-testnet:sha-2f28561a",
    chain: "rococo-local",
  },
  "westend-9030": {
    docker: "purestake/moonbase-relay-testnet:sha-aa386760",
    chain: "westend-local",
  },
  "westend-9040": {
    docker: "purestake/moonbase-relay-testnet:sha-2f28561a",
    chain: "westend-local",
  },
  local: {
    binary: "../../polkadot/target/release/polkadot",
    chain: "rococo-local",
  },
};
const relayNames = Object.keys(relays);

// We support 3 parachains for now
const validatorNames = ["Alice", "Bob", "Charlie", "Dave", "Eve", "Ferdie"];

function start() {
  const argv = yargs(process.argv.slice(2))
    .usage("Usage: npm run launch [args]")
    .version("1.0.0")
    .options({
      parachain: {
        type: "string",
        choices: Object.keys(parachains),
        default: "local",
        describe: "which parachain configuration to run",
      },
      "parachain-chain": {
        type: "string",
        describe: "overrides parachain chain/runtime",
      },
      "parachain-id": { type: "number", default: 1000, describe: "overrides parachain-id" },
      relay: {
        type: "string",
        choices: Object.keys(relays),
        describe: "overrides relay configuration",
      },
      "relay-chain": {
        type: "string",
        choices: [
          "rococo",
          "westend",
          "kusama",
          "polkadot",
          "rococo-local",
          "westend-local",
          "kusama-local",
          "polkadot-local",
        ],
        describe: "overrides relay chain/runtime",
      },
      "port-prefix": {
        type: "number",
        default: 34,
        check: (port) => port >= 0 && port <= 64,
        describe: "provides port prefix for nodes",
      },
    })
    .help().argv;

  const portPrefix = argv["port-prefix"] || 34;
  const startingPort = portPrefix * 1000;
  let paras = [];
  let parasNames = [];
  let parachainsChains = [];
  let paraIds = [];

  // We start gathering all the information about the parachains
  if (Array.isArray(argv["parachain-id"])) {
    // We need two validators per parachain, so there is a maximum we can support
    if (argv["parachain-id"].length * 2 > validatorNames.length) {
      console.error(`Exceeded max number of paras: ${validatorNames.length / 2}`);
      return;
    }
    for (let i = 0; i < argv["parachain-id"].length; i++) {
      paraIds.push(argv["parachain-id"][i]);
    }
  }
<<<<<<< HEAD

  if (Array.isArray(argv.parachain)) {
    for (let i = 0; i < argv.parachain.length; i++) {
      if (i >= paraIds.length) {
        // If no paraId was provided for all of them, we just start assigning defaults
        // But if one of the defaults was assigned to a previous para, we error
        if (paraIds.includes(1000 + i)) {
          console.error(`Para id already included as default: ${1000 + i}`);
          return;
        } else {
          paraIds.push(1000 + i);
        }
      }
      const parachainName = argv.parachain[i].toString();
      parasNames.push(parachainName);
      paras.push(parachains[parachainName]);
      // If it is an array, push the position at which we are
      if (Array.isArray(argv["parachain-chain"])) {
        parachainsChains.push(argv["parachain-chain"] || parachains[parachainName].chain);
      }
      // Else, push the value to the first parachain if it exists, else the default
      else {
        if (i == 0) {
          parachainsChains.push(argv["parachain-chain"] || parachains[parachainName].chain);
        } else {
          parachainsChains.push(parachains[parachainName].chain);
        }
      }
    }
  }
  // If it is not an array, we just simply push it
  else {
    paraIds.push(argv["parachain-id"] || 1000);
    const parachainName = argv.parachain.toString();
    parasNames.push(parachainName);
    paras.push(parachains[parachainName]);
    parachainsChains.push(argv["parachain-chain"] || parachains[parachainName].chain);
  }

=======

  if (Array.isArray(argv.parachain)) {
    for (let i = 0; i < argv.parachain.length; i++) {
      if (i >= paraIds.length) {
        // If no paraId was provided for all of them, we just start assigning defaults
        // But if one of the defaults was assigned to a previous para, we error
        if (paraIds.includes(1000 + i)) {
          console.error(`Para id already included as default: ${1000 + i}`);
          return;
        } else {
          paraIds.push(1000 + i);
        }
      }
      const parachainName = argv.parachain[i].toString();
      parasNames.push(parachainName);
      paras.push(parachains[parachainName]);
      // If it is an array, push the position at which we are
      if (Array.isArray(argv["parachain-chain"])) {
        parachainsChains.push(argv["parachain-chain"] || parachains[parachainName].chain);
      }
      // Else, push the value to the first parachain if it exists, else the default
      else {
        if (i == 0) {
          parachainsChains.push(argv["parachain-chain"] || parachains[parachainName].chain);
        } else {
          parachainsChains.push(parachains[parachainName].chain);
        }
      }
    }
  }
  // If it is not an array, we just simply push it
  else {
    paraIds.push(argv["parachain-id"] || 1000);
    const parachainName = argv.parachain.toString();
    parasNames.push(parachainName);
    paras.push(parachains[parachainName]);
    parachainsChains.push(argv["parachain-chain"] || parachains[parachainName].chain);
  }

>>>>>>> bcbe0c89
  const relayName = argv.relay || paras[0].relay;

  if (!relayName || !relayNames.includes(relayName)) {
    console.error(`Invalid relay name: ${relayName}`);
    console.error(`Expected one of: ${relayNames.join(", ")}`);
    return;
  }

  const relay = relays[relayName];
  const relayChain = argv["relay-chain"] || relay.chain;

  console.log(
    `🚀 Relay:     ${relayName.padEnd(20)} - ${relay.docker || relay.binary} (${relayChain})`
  );

  let parachainBinaries = [];
  let parachainPaths = [];

  // We retrieve the binaries and paths for all parachains
  for (let i = 0; i < paras.length; i++) {
    if (paras[i].binary) {
      parachainBinaries.push(paras[i].binary);
      const parachainPath = path.join(__dirname, paras[i].binary);
      if (!fs.existsSync(parachainPath)) {
        console.log(`     Missing ${parachainPath}`);
        return;
      }
      parachainPaths.push(parachainPath);
    } else {
      if (process.platform != "linux") {
        console.log(
          `docker binaries are only supported on linux. Use "local" config for compiled binaries`
        );
        return;
      }
<<<<<<< HEAD
      const parachainBinary = `build/${paras[i].parachainName}/moonbeam`;
      const parachainPath = path.join(__dirname, `build/${paras[i].parachainName}/moonbeam`);
=======
      const parachainBinary = `build/${parasNames[i]}/moonbeam`;
      const parachainPath = path.join(__dirname, `build/${parasNames[i]}/moonbeam`);
>>>>>>> bcbe0c89
      if (!fs.existsSync(parachainPath)) {
        console.log(`     Missing ${parachainBinary} locally, downloading it...`);
        child_process.execSync(`mkdir -p ${path.dirname(parachainPath)} && \
            docker create --name moonbeam-tmp ${paras[i].docker} && \
            docker cp moonbeam-tmp:/moonbeam/moonbeam ${parachainPath} && \
            docker rm moonbeam-tmp`);
        console.log(`${parachainBinary} downloaded !`);
<<<<<<< HEAD
        parachainBinaries.push(parachainBinary);
        parachainPaths.push(parachainPath);
      }
=======
      }
      parachainBinaries.push(parachainBinary);
      parachainPaths.push(parachainPath);
>>>>>>> bcbe0c89
    }
    console.log(
      `🚀 Parachain: ${parasNames[i].padEnd(20)} - ${paras[i].docker || paras[i].binary} (${
        parachainsChains[i]
      })`
    );
  }

  let relayBinary;
  if (relay.binary) {
    relayBinary = relay.binary;
    const relayPath = path.join(__dirname, relay.binary);
    if (!fs.existsSync(relayPath)) {
      console.log(`     Missing ${relayPath}`);
      return;
    }
  } else {
    if (process.platform != "linux") {
      console.log(
        `docker binaries are only supported on linux. Use "local" config for compiled binaries`
      );
      return;
    }
    relayBinary = `build/${relayName}/polkadot`;
    const relayPath = path.join(__dirname, `build/${relayName}/polkadot`);
    if (!fs.existsSync(relayPath)) {
      console.log(`     Missing ${relayBinary} locally, downloading it...`);
      child_process.execSync(`mkdir -p ${path.dirname(relayPath)} && \
          docker create --name polkadot-tmp ${relay.docker} && \
          docker cp polkadot-tmp:/usr/local/bin/polkadot ${relayPath} && \
          docker rm polkadot-tmp`);
      console.log(`     ${relayBinary} downloaded !`);
    }
  }
  console.log("");

  let launchConfig = launchTemplate;
  launchConfig.relaychain.bin = relayBinary;
  launchConfig.relaychain.chain = relayChain;

  let relay_nodes = [];
<<<<<<< HEAD

  // We need to build the configuration for each of the paras
  for (let i = 0; i < parachainBinaries.length; i++) {
    let relayNodeConfig = JSON.parse(JSON.stringify(relayNodeTemplate));
    let parachainConfig = JSON.parse(JSON.stringify(parachainTemplate));
    // HRMP is not configurable in Kusama and Westend thorugh genesis. We should detect this here
    // Maybe there is a nicer way of doing this
    if (launchConfig.relaychain.chain.startsWith("rococo")) {
      // Create HRMP channels
      // HRMP channels are uni-directonal, we need to create both ways
      for (let j = 0; j < paraIds.length; j++) {
        let hrmpConfig = JSON.parse(JSON.stringify(hrmpTemplate));
        if (j != i) {
          hrmpConfig.sender = paraIds[i];
          hrmpConfig.recipient = paraIds[j];
          launchConfig.hrmpChannels.push(hrmpConfig);
        }
      }
    }

    parachainConfig.bin = parachainBinaries[i];
    parachainConfig.chain = parachainsChains[i];
    parachainConfig.id = paraIds[i];
    parachainConfig.nodes[0].port = startingPort + 100 + i * 100;
    parachainConfig.nodes[0].rpcPort = startingPort + 101 + i * 100;
    parachainConfig.nodes[0].wsPort = startingPort + 102 + i * 100;

    parachainConfig.nodes[1].port = startingPort + 110 + i * 100;
    parachainConfig.nodes[1].rpcPort = startingPort + 111 + i * 100;
    parachainConfig.nodes[1].wsPort = startingPort + 112 + i * 100;
    launchConfig.parachains.push(parachainConfig);

    // Two relay nodes per para
    relayNodeConfig[0].name = validatorNames[i * 2];
    relayNodeConfig[0].port = startingPort + i * 10;
    relayNodeConfig[0].rpcPort = startingPort + 1 + i * 10;
    relayNodeConfig[0].wsPort = startingPort + 2 + i * 10;
    relayNodeConfig[1].name = validatorNames[i * 2 + 1];
    relayNodeConfig[1].port = startingPort + i * 10;
    relayNodeConfig[1].rpcPort = startingPort + 1 + i * 10;
    relayNodeConfig[1].wsPort = startingPort + 1 + i * 10;
    relay_nodes.push(relayNodeConfig[0]);
    relay_nodes.push(relayNodeConfig[1]);
  }

=======
  // We need to build the configuration for each of the paras
  for (let i = 0; i < parachainBinaries.length; i++) {
    let relayNodeConfig = JSON.parse(JSON.stringify(relayNodeTemplate));
    let parachainConfig = JSON.parse(JSON.stringify(parachainTemplate));
    // HRMP is not configurable in Kusama and Westend thorugh genesis. We should detect this here
    // Maybe there is a nicer way of doing this
    if (launchConfig.relaychain.chain.startsWith("rococo")) {
      // Create HRMP channels
      // HRMP channels are uni-directonal, we need to create both ways
      for (let j = 0; j < paraIds.length; j++) {
        let hrmpConfig = JSON.parse(JSON.stringify(hrmpTemplate));
        if (j != i) {
          hrmpConfig.sender = paraIds[i];
          hrmpConfig.recipient = paraIds[j];
          launchConfig.hrmpChannels.push(hrmpConfig);
        }
      }
    }

    parachainConfig.bin = parachainBinaries[i];
    parachainConfig.chain = parachainsChains[i];
    parachainConfig.id = paraIds[i];
    parachainConfig.nodes[0].port = startingPort + 100 + i * 100;
    parachainConfig.nodes[0].rpcPort = startingPort + 101 + i * 100;
    parachainConfig.nodes[0].wsPort = startingPort + 102 + i * 100;

    parachainConfig.nodes[1].port = startingPort + 110 + i * 100;
    parachainConfig.nodes[1].rpcPort = startingPort + 111 + i * 100;
    parachainConfig.nodes[1].wsPort = startingPort + 112 + i * 100;
    launchConfig.parachains.push(parachainConfig);

    // Two relay nodes per para
    relayNodeConfig[0].name = validatorNames[i * 2];
    relayNodeConfig[0].port = startingPort + i * 10;
    relayNodeConfig[0].rpcPort = startingPort + 1 + i * 10;
    relayNodeConfig[0].wsPort = startingPort + 2 + i * 10;
    relayNodeConfig[1].name = validatorNames[i * 2 + 1];
    relayNodeConfig[1].port = startingPort + i * 10;
    relayNodeConfig[1].rpcPort = startingPort + 1 + i * 10;
    relayNodeConfig[1].wsPort = startingPort + 1 + i * 10;
    relay_nodes.push(relayNodeConfig[0]);
    relay_nodes.push(relayNodeConfig[1]);
  }

>>>>>>> bcbe0c89
  launchConfig.relaychain.nodes = relay_nodes;

  const knownRelayChains = ["kusama", "westend", "rococo", "polkadot"]
    .map((network) => [`${network}`, `${network}-local`, `${network}-dev`])
    .flat();

  // In case the chain is a spec file
  if (!knownRelayChains.includes(launchConfig.relaychain.chain)) {
    delete launchConfig.relaychain.genesis;
  } else if (launchConfig.relaychain.chain.startsWith("rococo")) {
    // To support compatibility with rococo
    (launchConfig.relaychain.genesis.runtime as any).runtime_genesis_config = {
      ...launchConfig.relaychain.genesis.runtime,
    };
    for (let key of Object.keys(launchConfig.relaychain.genesis.runtime)) {
      if (key != "runtime_genesis_config") {
        delete launchConfig.relaychain.genesis.runtime[key];
      }
    }
  }

  // Kill all processes when exiting.
  process.on("exit", function () {
    killAll();
  });

  // Handle ctrl+c to trigger `exit`.
  process.on("SIGINT", function () {
    process.exit(2);
  });


  run(__dirname, launchConfig);
}

const launchTemplate = {
  relaychain: {
    bin: "...",
    chain: "...",
    nodes: [],
    genesis: {
      runtime: {
        parachainsConfiguration: {
          config: {
            validation_upgrade_frequency: 1,
            validation_upgrade_delay: 1,
          },
        },
      },
    },
  },
  parachains: [],
  simpleParachains: [],
  hrmpChannels: [],
  types: {
    Address: "MultiAddress",
    LookupSource: "MultiAddress",
    RoundIndex: "u32",
  },
  finalization: true,
};

const relayNodeTemplate = [
  {
    name: "alice",
    port: 0,
    rpcPort: 1,
    wsPort: 2,
  },
  {
    name: "bob",
    port: 10,
    rpcPort: 11,
    wsPort: 12,
  },
];

const parachainTemplate = {
  bin: "...",
  id: 1000,
  balance: "1000000000000000000000",
  chain: "...",
  nodes: [
    {
      port: 100,
      rpcPort: 101,
      wsPort: 102,
      name: "alice",
      flags: [
        "--log=info,rpc=trace,evm=trace,ethereum=trace",
        "--unsafe-rpc-external",
        "--rpc-cors=all",
        "--",
        "--execution=wasm",
      ],
    },
    {
      port: 110,
      rpcPort: 111,
      wsPort: 112,
      name: "bob",
      flags: [
        "--log=info,rpc=trace,evm=trace,ethereum=trace",
        "--unsafe-rpc-external",
        "--rpc-cors=all",
        "--",
        "--execution=wasm",
      ],
    },
  ],
};

const hrmpTemplate = {
  sender: "200",
  recipient: "300",
  maxCapacity: 8,
  maxMessageSize: 32768,
};

start();<|MERGE_RESOLUTION|>--- conflicted
+++ resolved
@@ -224,7 +224,6 @@
       paraIds.push(argv["parachain-id"][i]);
     }
   }
-<<<<<<< HEAD
 
   if (Array.isArray(argv.parachain)) {
     for (let i = 0; i < argv.parachain.length; i++) {
@@ -264,47 +263,6 @@
     parachainsChains.push(argv["parachain-chain"] || parachains[parachainName].chain);
   }
 
-=======
-
-  if (Array.isArray(argv.parachain)) {
-    for (let i = 0; i < argv.parachain.length; i++) {
-      if (i >= paraIds.length) {
-        // If no paraId was provided for all of them, we just start assigning defaults
-        // But if one of the defaults was assigned to a previous para, we error
-        if (paraIds.includes(1000 + i)) {
-          console.error(`Para id already included as default: ${1000 + i}`);
-          return;
-        } else {
-          paraIds.push(1000 + i);
-        }
-      }
-      const parachainName = argv.parachain[i].toString();
-      parasNames.push(parachainName);
-      paras.push(parachains[parachainName]);
-      // If it is an array, push the position at which we are
-      if (Array.isArray(argv["parachain-chain"])) {
-        parachainsChains.push(argv["parachain-chain"] || parachains[parachainName].chain);
-      }
-      // Else, push the value to the first parachain if it exists, else the default
-      else {
-        if (i == 0) {
-          parachainsChains.push(argv["parachain-chain"] || parachains[parachainName].chain);
-        } else {
-          parachainsChains.push(parachains[parachainName].chain);
-        }
-      }
-    }
-  }
-  // If it is not an array, we just simply push it
-  else {
-    paraIds.push(argv["parachain-id"] || 1000);
-    const parachainName = argv.parachain.toString();
-    parasNames.push(parachainName);
-    paras.push(parachains[parachainName]);
-    parachainsChains.push(argv["parachain-chain"] || parachains[parachainName].chain);
-  }
-
->>>>>>> bcbe0c89
   const relayName = argv.relay || paras[0].relay;
 
   if (!relayName || !relayNames.includes(relayName)) {
@@ -340,13 +298,8 @@
         );
         return;
       }
-<<<<<<< HEAD
-      const parachainBinary = `build/${paras[i].parachainName}/moonbeam`;
-      const parachainPath = path.join(__dirname, `build/${paras[i].parachainName}/moonbeam`);
-=======
       const parachainBinary = `build/${parasNames[i]}/moonbeam`;
       const parachainPath = path.join(__dirname, `build/${parasNames[i]}/moonbeam`);
->>>>>>> bcbe0c89
       if (!fs.existsSync(parachainPath)) {
         console.log(`     Missing ${parachainBinary} locally, downloading it...`);
         child_process.execSync(`mkdir -p ${path.dirname(parachainPath)} && \
@@ -354,15 +307,9 @@
             docker cp moonbeam-tmp:/moonbeam/moonbeam ${parachainPath} && \
             docker rm moonbeam-tmp`);
         console.log(`${parachainBinary} downloaded !`);
-<<<<<<< HEAD
-        parachainBinaries.push(parachainBinary);
-        parachainPaths.push(parachainPath);
-      }
-=======
       }
       parachainBinaries.push(parachainBinary);
       parachainPaths.push(parachainPath);
->>>>>>> bcbe0c89
     }
     console.log(
       `🚀 Parachain: ${parasNames[i].padEnd(20)} - ${paras[i].docker || paras[i].binary} (${
@@ -404,8 +351,6 @@
   launchConfig.relaychain.chain = relayChain;
 
   let relay_nodes = [];
-<<<<<<< HEAD
-
   // We need to build the configuration for each of the paras
   for (let i = 0; i < parachainBinaries.length; i++) {
     let relayNodeConfig = JSON.parse(JSON.stringify(relayNodeTemplate));
@@ -450,52 +395,6 @@
     relay_nodes.push(relayNodeConfig[1]);
   }
 
-=======
-  // We need to build the configuration for each of the paras
-  for (let i = 0; i < parachainBinaries.length; i++) {
-    let relayNodeConfig = JSON.parse(JSON.stringify(relayNodeTemplate));
-    let parachainConfig = JSON.parse(JSON.stringify(parachainTemplate));
-    // HRMP is not configurable in Kusama and Westend thorugh genesis. We should detect this here
-    // Maybe there is a nicer way of doing this
-    if (launchConfig.relaychain.chain.startsWith("rococo")) {
-      // Create HRMP channels
-      // HRMP channels are uni-directonal, we need to create both ways
-      for (let j = 0; j < paraIds.length; j++) {
-        let hrmpConfig = JSON.parse(JSON.stringify(hrmpTemplate));
-        if (j != i) {
-          hrmpConfig.sender = paraIds[i];
-          hrmpConfig.recipient = paraIds[j];
-          launchConfig.hrmpChannels.push(hrmpConfig);
-        }
-      }
-    }
-
-    parachainConfig.bin = parachainBinaries[i];
-    parachainConfig.chain = parachainsChains[i];
-    parachainConfig.id = paraIds[i];
-    parachainConfig.nodes[0].port = startingPort + 100 + i * 100;
-    parachainConfig.nodes[0].rpcPort = startingPort + 101 + i * 100;
-    parachainConfig.nodes[0].wsPort = startingPort + 102 + i * 100;
-
-    parachainConfig.nodes[1].port = startingPort + 110 + i * 100;
-    parachainConfig.nodes[1].rpcPort = startingPort + 111 + i * 100;
-    parachainConfig.nodes[1].wsPort = startingPort + 112 + i * 100;
-    launchConfig.parachains.push(parachainConfig);
-
-    // Two relay nodes per para
-    relayNodeConfig[0].name = validatorNames[i * 2];
-    relayNodeConfig[0].port = startingPort + i * 10;
-    relayNodeConfig[0].rpcPort = startingPort + 1 + i * 10;
-    relayNodeConfig[0].wsPort = startingPort + 2 + i * 10;
-    relayNodeConfig[1].name = validatorNames[i * 2 + 1];
-    relayNodeConfig[1].port = startingPort + i * 10;
-    relayNodeConfig[1].rpcPort = startingPort + 1 + i * 10;
-    relayNodeConfig[1].wsPort = startingPort + 1 + i * 10;
-    relay_nodes.push(relayNodeConfig[0]);
-    relay_nodes.push(relayNodeConfig[1]);
-  }
-
->>>>>>> bcbe0c89
   launchConfig.relaychain.nodes = relay_nodes;
 
   const knownRelayChains = ["kusama", "westend", "rococo", "polkadot"]

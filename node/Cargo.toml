--- conflicted
+++ resolved
@@ -93,15 +93,10 @@
 cumulus-test-relay-sproof-builder = { git = "https://github.com/purestake/cumulus", branch = "nimbus" }
 cumulus-primitives-parachain-inherent = { git = "https://github.com/purestake/cumulus", branch = "nimbus" }
 
-<<<<<<< HEAD
 # Nimbus dependencies
 nimbus-consensus = { git = "https://github.com/purestake/cumulus", branch = "nimbus" }
-=======
-# Nimbus Dependency
-# TODO When we bump nimbus, we can depend on the smaller primitives crate here.
->>>>>>> 9f97d270
 pallet-author-inherent = { git = "https://github.com/purestake/cumulus", branch = "nimbus" }
-# TODO we should be able to depend on on the primitives crate once we move the inherent data provider there.
+# TODO we should be able to depend only on the primitives crate once we move the inherent data provider there.
 nimbus-primitives = { git = "https://github.com/purestake/cumulus", branch = "nimbus" }
 
 # Polkadot dependencies

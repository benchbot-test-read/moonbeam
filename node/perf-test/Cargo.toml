--- conflicted
+++ resolved
@@ -7,14 +7,6 @@
 
 [dependencies]
 async-io = "1.3"
-<<<<<<< HEAD
-futures = { version = "0.3.1", features = ["compat"] }
-libsecp256k1 = { version = "0.5" }
-ethereum = { version = "0.10.0" }
-rlp = { version = "0.5" }
-sha3 = { version = "0.8" }
-=======
->>>>>>> dfe363ba
 cli-table = "0.4"
 futures = { version = "0.3.1", features = [ "compat" ] }
 hex = "0.4.3"
@@ -43,56 +35,31 @@
 moonbase-runtime = { path = "../../runtime/moonbase" }
 service = { package = "moonbeam-service", path = "../service", default-features = false }
 
-<<<<<<< HEAD
+# Substrate
+sc-basic-authorship = { git = "https://github.com/purestake/substrate", branch = "moonbeam-polkadot-v0.9.13" }
 sc-cli = { git = "https://github.com/purestake/substrate", branch = "moonbeam-polkadot-v0.9.13" }
+sc-client-api = { git = "https://github.com/purestake/substrate", branch = "moonbeam-polkadot-v0.9.13" }
+sc-client-db = { git = "https://github.com/purestake/substrate", branch = "moonbeam-polkadot-v0.9.13" }
+sc-consensus-manual-seal = { git = "https://github.com/purestake/substrate", branch = "moonbeam-polkadot-v0.9.13" }
+sc-executor = { git = "https://github.com/purestake/substrate", branch = "moonbeam-polkadot-v0.9.13" }
+sc-rpc = { git = "https://github.com/purestake/substrate", branch = "moonbeam-polkadot-v0.9.13" }
 sc-service = { git = "https://github.com/purestake/substrate", branch = "moonbeam-polkadot-v0.9.13" }
-sc-client-db = { git = "https://github.com/purestake/substrate", branch = "moonbeam-polkadot-v0.9.13" }
-sc-client-api = { git = "https://github.com/purestake/substrate", branch = "moonbeam-polkadot-v0.9.13" }
-sc-executor = { git = "https://github.com/purestake/substrate", branch = "moonbeam-polkadot-v0.9.13" }
-sc-consensus-manual-seal = { git = "https://github.com/purestake/substrate", branch = "moonbeam-polkadot-v0.9.13" }
-sc-basic-authorship = { git = "https://github.com/purestake/substrate", branch = "moonbeam-polkadot-v0.9.13" }
-sc-rpc = { git = "https://github.com/purestake/substrate", branch = "moonbeam-polkadot-v0.9.13" }
 sc-transaction-pool = { git = "https://github.com/purestake/substrate", branch = "moonbeam-polkadot-v0.9.13" }
-sp-timestamp = { git = "https://github.com/purestake/substrate", branch = "moonbeam-polkadot-v0.9.13" }
-sp-runtime = { git = "https://github.com/purestake/substrate", branch = "moonbeam-polkadot-v0.9.13" }
 sp-api = { git = "https://github.com/purestake/substrate", branch = "moonbeam-polkadot-v0.9.13" }
 sp-core = { git = "https://github.com/purestake/substrate", branch = "moonbeam-polkadot-v0.9.13" }
 sp-externalities = { git = "https://github.com/purestake/substrate", branch = "moonbeam-polkadot-v0.9.13" }
 sp-keystore = { git = "https://github.com/purestake/substrate", branch = "moonbeam-polkadot-v0.9.13" }
+sp-runtime = { git = "https://github.com/purestake/substrate", branch = "moonbeam-polkadot-v0.9.13" }
 sp-state-machine = { git = "https://github.com/purestake/substrate", branch = "moonbeam-polkadot-v0.9.13" }
-nimbus-primitives = { git = "https://github.com/purestake/nimbus", branch = "moonbeam-polkadot-v0.9.13" }
-fp-rpc = { git = "https://github.com/purestake/frontier", branch = "moonbeam-polkadot-v0.9.13" }
-fp-evm = { git = "https://github.com/purestake/frontier", branch = "moonbeam-polkadot-v0.9.13" }
-pallet-ethereum = { git = "https://github.com/purestake/frontier", branch = "moonbeam-polkadot-v0.9.13" }
-cumulus-primitives-parachain-inherent = { git = "https://github.com/purestake/cumulus", branch = "moonbeam-polkadot-v0.9.13" }
-fc-consensus = { git = "https://github.com/purestake/frontier", branch = "moonbeam-polkadot-v0.9.13" }
-=======
-# Substrate
-sc-basic-authorship = { git = "https://github.com/purestake/substrate", branch = "moonbeam-polkadot-v0.9.12" }
-sc-cli = { git = "https://github.com/purestake/substrate", branch = "moonbeam-polkadot-v0.9.12" }
-sc-client-api = { git = "https://github.com/purestake/substrate", branch = "moonbeam-polkadot-v0.9.12" }
-sc-client-db = { git = "https://github.com/purestake/substrate", branch = "moonbeam-polkadot-v0.9.12" }
-sc-consensus-manual-seal = { git = "https://github.com/purestake/substrate", branch = "moonbeam-polkadot-v0.9.12" }
-sc-executor = { git = "https://github.com/purestake/substrate", branch = "moonbeam-polkadot-v0.9.12" }
-sc-rpc = { git = "https://github.com/purestake/substrate", branch = "moonbeam-polkadot-v0.9.12" }
-sc-service = { git = "https://github.com/purestake/substrate", branch = "moonbeam-polkadot-v0.9.12" }
-sc-transaction-pool = { git = "https://github.com/purestake/substrate", branch = "moonbeam-polkadot-v0.9.12" }
-sp-api = { git = "https://github.com/purestake/substrate", branch = "moonbeam-polkadot-v0.9.12" }
-sp-core = { git = "https://github.com/purestake/substrate", branch = "moonbeam-polkadot-v0.9.12" }
-sp-externalities = { git = "https://github.com/purestake/substrate", branch = "moonbeam-polkadot-v0.9.12" }
-sp-keystore = { git = "https://github.com/purestake/substrate", branch = "moonbeam-polkadot-v0.9.12" }
-sp-runtime = { git = "https://github.com/purestake/substrate", branch = "moonbeam-polkadot-v0.9.12" }
-sp-state-machine = { git = "https://github.com/purestake/substrate", branch = "moonbeam-polkadot-v0.9.12" }
-sp-timestamp = { git = "https://github.com/purestake/substrate", branch = "moonbeam-polkadot-v0.9.12" }
+sp-timestamp = { git = "https://github.com/purestake/substrate", branch = "moonbeam-polkadot-v0.9.13" }
 
 # Frontier
-ethereum = { version = "0.9.0" }
-fc-consensus = { git = "https://github.com/purestake/frontier", branch = "moonbeam-polkadot-v0.9.12" }
-fp-evm = { git = "https://github.com/purestake/frontier", branch = "moonbeam-polkadot-v0.9.12" }
-fp-rpc = { git = "https://github.com/purestake/frontier", branch = "moonbeam-polkadot-v0.9.12" }
-pallet-ethereum = { git = "https://github.com/purestake/frontier", branch = "moonbeam-polkadot-v0.9.12" }
->>>>>>> dfe363ba
+ethereum = { version = "0.10.0" }
+fc-consensus = { git = "https://github.com/purestake/frontier", branch = "moonbeam-polkadot-v0.9.13" }
+fp-evm = { git = "https://github.com/purestake/frontier", branch = "moonbeam-polkadot-v0.9.13" }
+fp-rpc = { git = "https://github.com/purestake/frontier", branch = "moonbeam-polkadot-v0.9.13" }
+pallet-ethereum = { git = "https://github.com/purestake/frontier", branch = "moonbeam-polkadot-v0.9.13" }
 
 # Cumulus / Nimbus
-cumulus-primitives-parachain-inherent = { git = "https://github.com/purestake/cumulus", branch = "moonbeam-polkadot-v0.9.12" }
-nimbus-primitives = { git = "https://github.com/purestake/nimbus", branch = "moonbeam-polkadot-v0.9.12" }+cumulus-primitives-parachain-inherent = { git = "https://github.com/purestake/cumulus", branch = "moonbeam-polkadot-v0.9.13" }
+nimbus-primitives = { git = "https://github.com/purestake/nimbus", branch = "moonbeam-polkadot-v0.9.13" }
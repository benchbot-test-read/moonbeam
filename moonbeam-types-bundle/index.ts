--- conflicted
+++ resolved
@@ -233,15 +233,12 @@
           downward_messages: "Vec<InboundDownwardMessage>",
           horizontal_messages: "BTreeMap<ParaId, Vec<InboundHrmpMessage>>",
         },
-<<<<<<< HEAD
         RelayChainAccountId: "H256",
-=======
         RoundInfo: {
           current: "RoundIndex",
           first: "BlockNumber",
           length: "u32",
         },
->>>>>>> d40f492f
       },
     },
   ],

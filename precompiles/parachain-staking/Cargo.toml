[package]
name = "parachain-staking-precompiles"
authors = [ "PureStake" ]
description = "A Precompile to make parachain staking accessible to pallet-evm"
edition = "2018"
version = "1.0.0"

[dependencies]
log = "0.4"
num_enum = { version = "0.5.3", default-features = false }
<<<<<<< HEAD
codec = { package = "parity-scale-codec", version = "2.2", default-features = false, features = ["max-encoded-len"] }
frame-support = { git = "https://github.com/purestake/substrate", branch = "moonbeam-polkadot-v0.9.13", default-features = false }
fp-evm = { git = "https://github.com/purestake/frontier", default-features = false, branch = "moonbeam-polkadot-v0.9.13" }
sp-std = { git = "https://github.com/purestake/substrate", default-features = false, branch = "moonbeam-polkadot-v0.9.13" }
sp-core = { git = "https://github.com/purestake/substrate", default-features = false, branch = "moonbeam-polkadot-v0.9.13" }
sp-io = { git = "https://github.com/purestake/substrate", default-features = false, branch = "moonbeam-polkadot-v0.9.13" }
pallet-evm = { git = "https://github.com/purestake/frontier", default-features = false, branch = "moonbeam-polkadot-v0.9.13" }
parachain-staking = { path = "../../pallets/parachain-staking", default-features = false }
frame-system = { git = "https://github.com/purestake/substrate", default-features = false, branch = "moonbeam-polkadot-v0.9.13" }
=======
rustc-hex = { version = "2.0.1", default-features = false }

# Moonbeam
parachain-staking = { path = "../../pallets/parachain-staking", default-features = false }
>>>>>>> dfe363ba
precompile-utils = { path = "../utils", default-features = false }

# Substrate
codec = { package = "parity-scale-codec", version = "2.2", default-features = false, features = [ "max-encoded-len" ] }
frame-support = { git = "https://github.com/purestake/substrate", branch = "moonbeam-polkadot-v0.9.12", default-features = false }
frame-system = { git = "https://github.com/purestake/substrate", branch = "moonbeam-polkadot-v0.9.12", default-features = false }
sp-core = { git = "https://github.com/purestake/substrate", branch = "moonbeam-polkadot-v0.9.12", default-features = false }
sp-io = { git = "https://github.com/purestake/substrate", branch = "moonbeam-polkadot-v0.9.12", default-features = false }
sp-std = { git = "https://github.com/purestake/substrate", branch = "moonbeam-polkadot-v0.9.12", default-features = false }


# Frontier
fp-evm = { git = "https://github.com/purestake/frontier", branch = "moonbeam-polkadot-v0.9.12", default-features = false }
pallet-evm = { git = "https://github.com/purestake/frontier", branch = "moonbeam-polkadot-v0.9.12", default-features = false }

[dev-dependencies]
derive_more = "0.99"
<<<<<<< HEAD
pallet-balances = { git = "https://github.com/purestake/substrate", branch = "moonbeam-polkadot-v0.9.13" }
pallet-timestamp = { git = "https://github.com/purestake/substrate", branch = "moonbeam-polkadot-v0.9.13" }
sp-runtime = { git = "https://github.com/purestake/substrate", branch = "moonbeam-polkadot-v0.9.13" }
scale-info = { version = "1.0", default-features = false, features = ["derive"] }
=======
serde = "1.0.100"
sha3 = "0.9"

# Substrate
pallet-balances = { git = "https://github.com/purestake/substrate", branch = "moonbeam-polkadot-v0.9.12" }
pallet-timestamp = { git = "https://github.com/purestake/substrate", branch = "moonbeam-polkadot-v0.9.12" }
scale-info = { version = "1.0", default-features = false, features = [ "derive" ] }
sp-runtime = { git = "https://github.com/purestake/substrate", branch = "moonbeam-polkadot-v0.9.12" }
>>>>>>> dfe363ba

[features]
default = [ "std" ]
std = [
	"codec/std",
	"fp-evm/std",
	"frame-support/std",
	"frame-system/std",
	"parachain-staking/std",
	"precompile-utils/std",
	"sp-core/std",
	"sp-std/std",
]<|MERGE_RESOLUTION|>--- conflicted
+++ resolved
@@ -8,54 +8,35 @@
 [dependencies]
 log = "0.4"
 num_enum = { version = "0.5.3", default-features = false }
-<<<<<<< HEAD
-codec = { package = "parity-scale-codec", version = "2.2", default-features = false, features = ["max-encoded-len"] }
-frame-support = { git = "https://github.com/purestake/substrate", branch = "moonbeam-polkadot-v0.9.13", default-features = false }
-fp-evm = { git = "https://github.com/purestake/frontier", default-features = false, branch = "moonbeam-polkadot-v0.9.13" }
-sp-std = { git = "https://github.com/purestake/substrate", default-features = false, branch = "moonbeam-polkadot-v0.9.13" }
-sp-core = { git = "https://github.com/purestake/substrate", default-features = false, branch = "moonbeam-polkadot-v0.9.13" }
-sp-io = { git = "https://github.com/purestake/substrate", default-features = false, branch = "moonbeam-polkadot-v0.9.13" }
-pallet-evm = { git = "https://github.com/purestake/frontier", default-features = false, branch = "moonbeam-polkadot-v0.9.13" }
-parachain-staking = { path = "../../pallets/parachain-staking", default-features = false }
-frame-system = { git = "https://github.com/purestake/substrate", default-features = false, branch = "moonbeam-polkadot-v0.9.13" }
-=======
 rustc-hex = { version = "2.0.1", default-features = false }
 
 # Moonbeam
 parachain-staking = { path = "../../pallets/parachain-staking", default-features = false }
->>>>>>> dfe363ba
 precompile-utils = { path = "../utils", default-features = false }
 
 # Substrate
 codec = { package = "parity-scale-codec", version = "2.2", default-features = false, features = [ "max-encoded-len" ] }
-frame-support = { git = "https://github.com/purestake/substrate", branch = "moonbeam-polkadot-v0.9.12", default-features = false }
-frame-system = { git = "https://github.com/purestake/substrate", branch = "moonbeam-polkadot-v0.9.12", default-features = false }
-sp-core = { git = "https://github.com/purestake/substrate", branch = "moonbeam-polkadot-v0.9.12", default-features = false }
-sp-io = { git = "https://github.com/purestake/substrate", branch = "moonbeam-polkadot-v0.9.12", default-features = false }
-sp-std = { git = "https://github.com/purestake/substrate", branch = "moonbeam-polkadot-v0.9.12", default-features = false }
+frame-support = { git = "https://github.com/purestake/substrate", branch = "moonbeam-polkadot-v0.9.13", default-features = false }
+frame-system = { git = "https://github.com/purestake/substrate", branch = "moonbeam-polkadot-v0.9.13", default-features = false }
+sp-core = { git = "https://github.com/purestake/substrate", branch = "moonbeam-polkadot-v0.9.13", default-features = false }
+sp-io = { git = "https://github.com/purestake/substrate", branch = "moonbeam-polkadot-v0.9.13", default-features = false }
+sp-std = { git = "https://github.com/purestake/substrate", branch = "moonbeam-polkadot-v0.9.13", default-features = false }
 
 
 # Frontier
-fp-evm = { git = "https://github.com/purestake/frontier", branch = "moonbeam-polkadot-v0.9.12", default-features = false }
-pallet-evm = { git = "https://github.com/purestake/frontier", branch = "moonbeam-polkadot-v0.9.12", default-features = false }
+fp-evm = { git = "https://github.com/purestake/frontier", branch = "moonbeam-polkadot-v0.9.13", default-features = false }
+pallet-evm = { git = "https://github.com/purestake/frontier", branch = "moonbeam-polkadot-v0.9.13", default-features = false }
 
 [dev-dependencies]
 derive_more = "0.99"
-<<<<<<< HEAD
-pallet-balances = { git = "https://github.com/purestake/substrate", branch = "moonbeam-polkadot-v0.9.13" }
-pallet-timestamp = { git = "https://github.com/purestake/substrate", branch = "moonbeam-polkadot-v0.9.13" }
-sp-runtime = { git = "https://github.com/purestake/substrate", branch = "moonbeam-polkadot-v0.9.13" }
-scale-info = { version = "1.0", default-features = false, features = ["derive"] }
-=======
 serde = "1.0.100"
 sha3 = "0.9"
 
 # Substrate
-pallet-balances = { git = "https://github.com/purestake/substrate", branch = "moonbeam-polkadot-v0.9.12" }
-pallet-timestamp = { git = "https://github.com/purestake/substrate", branch = "moonbeam-polkadot-v0.9.12" }
+pallet-balances = { git = "https://github.com/purestake/substrate", branch = "moonbeam-polkadot-v0.9.13" }
+pallet-timestamp = { git = "https://github.com/purestake/substrate", branch = "moonbeam-polkadot-v0.9.13" }
 scale-info = { version = "1.0", default-features = false, features = [ "derive" ] }
-sp-runtime = { git = "https://github.com/purestake/substrate", branch = "moonbeam-polkadot-v0.9.12" }
->>>>>>> dfe363ba
+sp-runtime = { git = "https://github.com/purestake/substrate", branch = "moonbeam-polkadot-v0.9.13" }
 
 [features]
 default = [ "std" ]

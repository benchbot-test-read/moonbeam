[package]
name = "relay-encoder-precompiles"
authors = [ "PureStake" ]
description = "A Precompile to make relay staking calls encoding accessible to pallet-evm"
edition = "2021"
version = "0.1.0"

[dependencies]
log = "0.4"
num_enum = { version = "0.5.3", default-features = false }
rustc-hex = { version = "2.0.1", default-features = false }

# Moonbeam
precompile-utils = { path = "../utils", default-features = false }

# Substrate
frame-support = { git = "https://github.com/purestake/substrate", branch = "moonbeam-polkadot-v0.9.19", default-features = false }
frame-system = { git = "https://github.com/purestake/substrate", branch = "moonbeam-polkadot-v0.9.19", default-features = false }
pallet-staking = { git = "https://github.com/purestake/substrate", branch = "moonbeam-polkadot-v0.9.19", default-features = false }
parity-scale-codec = { version = "3.0.0", default-features = false, features = [ "derive" ] }
sp-core = { git = "https://github.com/purestake/substrate", branch = "moonbeam-polkadot-v0.9.19", default-features = false }
sp-runtime = { git = "https://github.com/purestake/substrate", branch = "moonbeam-polkadot-v0.9.19", default-features = false }
sp-std = { git = "https://github.com/purestake/substrate", branch = "moonbeam-polkadot-v0.9.19", default-features = false }


# Frontier
<<<<<<< HEAD
fp-evm = { git = "https://github.com/purestake/frontier", branch = "jeremy-precompile-handle", default-features = false }
pallet-evm = { git = "https://github.com/purestake/frontier", branch = "jeremy-precompile-handle", default-features = false }
=======
fp-evm = { git = "https://github.com/purestake/frontier", branch = "moonbeam-polkadot-v0.9.19", default-features = false }
pallet-evm = { git = "https://github.com/purestake/frontier", branch = "moonbeam-polkadot-v0.9.19", default-features = false }
>>>>>>> b0a04975

# Cumulus
cumulus-primitives-core = { git = "https://github.com/purestake/cumulus", branch = "moonbeam-polkadot-v0.9.19", default-features = false }

[dev-dependencies]
derive_more = "0.99"
hex-literal = "0.3.3"
serde = "1.0.100"
sha3 = "0.9"

# Substrate
pallet-balances = { git = "https://github.com/purestake/substrate", branch = "moonbeam-polkadot-v0.9.19" }
pallet-timestamp = { git = "https://github.com/purestake/substrate", branch = "moonbeam-polkadot-v0.9.19" }
scale-info = { version = "2.0", default-features = false, features = [ "derive" ] }
sp-io = { git = "https://github.com/purestake/substrate", branch = "moonbeam-polkadot-v0.9.19", default-features = false }

# Cumulus
cumulus-pallet-parachain-system = { git = "https://github.com/purestake/cumulus", branch = "moonbeam-polkadot-v0.9.19" }

[features]
default = [ "std" ]
std = [
	"cumulus-primitives-core/std",
	"fp-evm/std",
	"frame-support/std",
	"frame-system/std",
	"pallet-evm/std",
	"pallet-staking/std",
	"parity-scale-codec/std",
	"parity-scale-codec/std",
	"precompile-utils/std",
	"sp-runtime/std",
	"sp-std/std",
]<|MERGE_RESOLUTION|>--- conflicted
+++ resolved
@@ -24,13 +24,8 @@
 
 
 # Frontier
-<<<<<<< HEAD
-fp-evm = { git = "https://github.com/purestake/frontier", branch = "jeremy-precompile-handle", default-features = false }
-pallet-evm = { git = "https://github.com/purestake/frontier", branch = "jeremy-precompile-handle", default-features = false }
-=======
-fp-evm = { git = "https://github.com/purestake/frontier", branch = "moonbeam-polkadot-v0.9.19", default-features = false }
-pallet-evm = { git = "https://github.com/purestake/frontier", branch = "moonbeam-polkadot-v0.9.19", default-features = false }
->>>>>>> b0a04975
+fp-evm = { git = "https://github.com/purestake/frontier", branch = "jeremy-precompile-handle-0.9.19", default-features = false }
+pallet-evm = { git = "https://github.com/purestake/frontier", branch = "jeremy-precompile-handle-0.9.19", default-features = false }
 
 # Cumulus
 cumulus-primitives-core = { git = "https://github.com/purestake/cumulus", branch = "moonbeam-polkadot-v0.9.19", default-features = false }

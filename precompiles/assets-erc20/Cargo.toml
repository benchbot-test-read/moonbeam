[package]
name = "pallet-evm-precompile-assets-erc20"
authors = [ "PureStake" ]
description = "A Precompile to expose a Assets pallet through an ERC20-compliant interface."
edition = "2018"
version = "0.1.0"

[dependencies]
log = "0.4"
num_enum = { version = "0.5.3", default-features = false }
slices = "0.2.0"

<<<<<<< HEAD
codec = { package = "parity-scale-codec", version = "2.0.0", default-features = false, features = ["max-encoded-len"] }
sp-std = { git = "https://github.com/purestake/substrate", default-features = false, branch = "moonbeam-polkadot-v0.9.13" }
sp-core = { git = "https://github.com/purestake/substrate", default-features = false, branch = "moonbeam-polkadot-v0.9.13" }
sp-io = { git = "https://github.com/purestake/substrate", default-features = false, branch = "moonbeam-polkadot-v0.9.13" }
sp-runtime = { git = "https://github.com/purestake/substrate", default-features = false, branch = "moonbeam-polkadot-v0.9.13" }
frame-support = { git = "https://github.com/purestake/substrate", default-features = false, branch = "moonbeam-polkadot-v0.9.13" }
frame-system = { git = "https://github.com/purestake/substrate", default-features = false, branch = "moonbeam-polkadot-v0.9.13" }

pallet-assets = { git = "https://github.com/purestake/substrate", default-features = false, branch = "moonbeam-polkadot-v0.9.13" }
pallet-balances = { git = "https://github.com/purestake/substrate", default-features = false, branch = "moonbeam-polkadot-v0.9.13" }

pallet-evm = { git = "https://github.com/purestake/frontier", default-features = false, branch = "moonbeam-polkadot-v0.9.13" }
fp-evm = { git = "https://github.com/purestake/frontier", default-features = false, branch = "moonbeam-polkadot-v0.9.13" }
precompile-utils = { path = "../utils", default-features = false }
num_enum = { version = "0.5.3", default-features = false }

[dev-dependencies]
codec = { package = "parity-scale-codec", version = "2.0.0", features = ["max-encoded-len"] }
sp-runtime = { git = "https://github.com/purestake/substrate", branch = "moonbeam-polkadot-v0.9.13" }
pallet-timestamp = { git = "https://github.com/purestake/substrate", branch = "moonbeam-polkadot-v0.9.13" }
=======
# Moonbeam
precompile-utils = { path = "../utils", default-features = false }

# Substrate
codec = { package = "parity-scale-codec", version = "2.0.0", default-features = false, features = [ "max-encoded-len" ] }
frame-support = { git = "https://github.com/purestake/substrate", branch = "moonbeam-polkadot-v0.9.12", default-features = false }
frame-system = { git = "https://github.com/purestake/substrate", branch = "moonbeam-polkadot-v0.9.12", default-features = false }
pallet-assets = { git = "https://github.com/purestake/substrate", branch = "moonbeam-polkadot-v0.9.12", default-features = false }
pallet-balances = { git = "https://github.com/purestake/substrate", branch = "moonbeam-polkadot-v0.9.12", default-features = false }
sp-core = { git = "https://github.com/purestake/substrate", branch = "moonbeam-polkadot-v0.9.12", default-features = false }
sp-io = { git = "https://github.com/purestake/substrate", branch = "moonbeam-polkadot-v0.9.12", default-features = false }
sp-runtime = { git = "https://github.com/purestake/substrate", branch = "moonbeam-polkadot-v0.9.12", default-features = false }
sp-std = { git = "https://github.com/purestake/substrate", branch = "moonbeam-polkadot-v0.9.12", default-features = false }

# Frontier
fp-evm = { git = "https://github.com/purestake/frontier", branch = "moonbeam-polkadot-v0.9.12", default-features = false }
pallet-evm = { git = "https://github.com/purestake/frontier", branch = "moonbeam-polkadot-v0.9.12", default-features = false }

[dev-dependencies]
derive_more = { version = "0.99" }
>>>>>>> dfe363ba
serde = { version = "1.0.100" }
sha3 = "0.8"

codec = { package = "parity-scale-codec", version = "2.0.0", features = [ "max-encoded-len" ] }
pallet-timestamp = { git = "https://github.com/purestake/substrate", branch = "moonbeam-polkadot-v0.9.12" }
scale-info = { version = "1.0", default-features = false, features = [ "derive" ] }
sp-runtime = { git = "https://github.com/purestake/substrate", branch = "moonbeam-polkadot-v0.9.12" }

[features]
default = [ "std" ]
std = [
	"codec/std",
	"fp-evm/std",
	"frame-support/std",
	"frame-system/std",
	"pallet-assets/std",
	"pallet-evm/std",
	"precompile-utils/std",
	"sp-core/std",
	"sp-io/std",
	"sp-runtime/std",
	"sp-std/std",
]<|MERGE_RESOLUTION|>--- conflicted
+++ resolved
@@ -10,56 +10,33 @@
 num_enum = { version = "0.5.3", default-features = false }
 slices = "0.2.0"
 
-<<<<<<< HEAD
-codec = { package = "parity-scale-codec", version = "2.0.0", default-features = false, features = ["max-encoded-len"] }
-sp-std = { git = "https://github.com/purestake/substrate", default-features = false, branch = "moonbeam-polkadot-v0.9.13" }
-sp-core = { git = "https://github.com/purestake/substrate", default-features = false, branch = "moonbeam-polkadot-v0.9.13" }
-sp-io = { git = "https://github.com/purestake/substrate", default-features = false, branch = "moonbeam-polkadot-v0.9.13" }
-sp-runtime = { git = "https://github.com/purestake/substrate", default-features = false, branch = "moonbeam-polkadot-v0.9.13" }
-frame-support = { git = "https://github.com/purestake/substrate", default-features = false, branch = "moonbeam-polkadot-v0.9.13" }
-frame-system = { git = "https://github.com/purestake/substrate", default-features = false, branch = "moonbeam-polkadot-v0.9.13" }
-
-pallet-assets = { git = "https://github.com/purestake/substrate", default-features = false, branch = "moonbeam-polkadot-v0.9.13" }
-pallet-balances = { git = "https://github.com/purestake/substrate", default-features = false, branch = "moonbeam-polkadot-v0.9.13" }
-
-pallet-evm = { git = "https://github.com/purestake/frontier", default-features = false, branch = "moonbeam-polkadot-v0.9.13" }
-fp-evm = { git = "https://github.com/purestake/frontier", default-features = false, branch = "moonbeam-polkadot-v0.9.13" }
-precompile-utils = { path = "../utils", default-features = false }
-num_enum = { version = "0.5.3", default-features = false }
-
-[dev-dependencies]
-codec = { package = "parity-scale-codec", version = "2.0.0", features = ["max-encoded-len"] }
-sp-runtime = { git = "https://github.com/purestake/substrate", branch = "moonbeam-polkadot-v0.9.13" }
-pallet-timestamp = { git = "https://github.com/purestake/substrate", branch = "moonbeam-polkadot-v0.9.13" }
-=======
 # Moonbeam
 precompile-utils = { path = "../utils", default-features = false }
 
 # Substrate
 codec = { package = "parity-scale-codec", version = "2.0.0", default-features = false, features = [ "max-encoded-len" ] }
-frame-support = { git = "https://github.com/purestake/substrate", branch = "moonbeam-polkadot-v0.9.12", default-features = false }
-frame-system = { git = "https://github.com/purestake/substrate", branch = "moonbeam-polkadot-v0.9.12", default-features = false }
-pallet-assets = { git = "https://github.com/purestake/substrate", branch = "moonbeam-polkadot-v0.9.12", default-features = false }
-pallet-balances = { git = "https://github.com/purestake/substrate", branch = "moonbeam-polkadot-v0.9.12", default-features = false }
-sp-core = { git = "https://github.com/purestake/substrate", branch = "moonbeam-polkadot-v0.9.12", default-features = false }
-sp-io = { git = "https://github.com/purestake/substrate", branch = "moonbeam-polkadot-v0.9.12", default-features = false }
-sp-runtime = { git = "https://github.com/purestake/substrate", branch = "moonbeam-polkadot-v0.9.12", default-features = false }
-sp-std = { git = "https://github.com/purestake/substrate", branch = "moonbeam-polkadot-v0.9.12", default-features = false }
+frame-support = { git = "https://github.com/purestake/substrate", branch = "moonbeam-polkadot-v0.9.13", default-features = false }
+frame-system = { git = "https://github.com/purestake/substrate", branch = "moonbeam-polkadot-v0.9.13", default-features = false }
+pallet-assets = { git = "https://github.com/purestake/substrate", branch = "moonbeam-polkadot-v0.9.13", default-features = false }
+pallet-balances = { git = "https://github.com/purestake/substrate", branch = "moonbeam-polkadot-v0.9.13", default-features = false }
+sp-core = { git = "https://github.com/purestake/substrate", branch = "moonbeam-polkadot-v0.9.13", default-features = false }
+sp-io = { git = "https://github.com/purestake/substrate", branch = "moonbeam-polkadot-v0.9.13", default-features = false }
+sp-runtime = { git = "https://github.com/purestake/substrate", branch = "moonbeam-polkadot-v0.9.13", default-features = false }
+sp-std = { git = "https://github.com/purestake/substrate", branch = "moonbeam-polkadot-v0.9.13", default-features = false }
 
 # Frontier
-fp-evm = { git = "https://github.com/purestake/frontier", branch = "moonbeam-polkadot-v0.9.12", default-features = false }
-pallet-evm = { git = "https://github.com/purestake/frontier", branch = "moonbeam-polkadot-v0.9.12", default-features = false }
+fp-evm = { git = "https://github.com/purestake/frontier", branch = "moonbeam-polkadot-v0.9.13", default-features = false }
+pallet-evm = { git = "https://github.com/purestake/frontier", branch = "moonbeam-polkadot-v0.9.13", default-features = false }
 
 [dev-dependencies]
 derive_more = { version = "0.99" }
->>>>>>> dfe363ba
 serde = { version = "1.0.100" }
 sha3 = "0.8"
 
 codec = { package = "parity-scale-codec", version = "2.0.0", features = [ "max-encoded-len" ] }
-pallet-timestamp = { git = "https://github.com/purestake/substrate", branch = "moonbeam-polkadot-v0.9.12" }
+pallet-timestamp = { git = "https://github.com/purestake/substrate", branch = "moonbeam-polkadot-v0.9.13" }
 scale-info = { version = "1.0", default-features = false, features = [ "derive" ] }
-sp-runtime = { git = "https://github.com/purestake/substrate", branch = "moonbeam-polkadot-v0.9.12" }
+sp-runtime = { git = "https://github.com/purestake/substrate", branch = "moonbeam-polkadot-v0.9.13" }
 
 [features]
 default = [ "std" ]

--- conflicted
+++ resolved
@@ -25,13 +25,8 @@
 sp-std = { git = "https://github.com/purestake/substrate", branch = "moonbeam-polkadot-v0.9.19", default-features = false }
 
 # Frontier
-<<<<<<< HEAD
-fp-evm = { git = "https://github.com/purestake/frontier", branch = "jeremy-precompile-handle", default-features = false }
-pallet-evm = { git = "https://github.com/purestake/frontier", branch = "jeremy-precompile-handle", default-features = false }
-=======
-fp-evm = { git = "https://github.com/purestake/frontier", branch = "moonbeam-polkadot-v0.9.19", default-features = false }
-pallet-evm = { git = "https://github.com/purestake/frontier", branch = "moonbeam-polkadot-v0.9.19", default-features = false }
->>>>>>> b0a04975
+fp-evm = { git = "https://github.com/purestake/frontier", branch = "jeremy-precompile-handle-0.9.19", default-features = false }
+pallet-evm = { git = "https://github.com/purestake/frontier", branch = "jeremy-precompile-handle-0.9.19", default-features = false }
 
 [dev-dependencies]
 derive_more = { version = "0.99" }
